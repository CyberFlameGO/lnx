mod auth;
mod error;
mod helpers;
mod responders;
mod routes;
mod state;
mod utils;

#[macro_use]
extern crate log;

use std::net::SocketAddr;
use std::str::FromStr;
use std::time::{Duration, Instant};

use anyhow::Result;
use engine::structures::IndexDeclaration;
use engine::{Engine, StorageBackend};
use fern::colors::{Color, ColoredLevelConfig};
use log::LevelFilter;
<<<<<<< HEAD
use poem::{Endpoint, EndpointExt, IntoResponse, Request, Response, Route, Server};
use poem::http::Method;
use poem::listener::TcpListener;
use poem::middleware::Cors;
use poem_openapi::{LicenseObject, OpenApiService};
=======
use mimalloc::MiMalloc;
use routerify::RouterService;
>>>>>>> c1fcdceb
use structopt::StructOpt;

#[global_allocator]
static GLOBAL: MiMalloc = MiMalloc;

use crate::auth::AuthManager;
use crate::state::State;

static STORAGE_PATH: &str = "./index/engine-storage";
static INDEX_KEYSPACE: &str = "persistent_indexes";

#[derive(Debug, StructOpt)]
#[structopt(name = "lnx", about = "A ultra-fast, adaptable search engine.")]
struct Settings {
    /// The log level filter, any logs that are above this level won't
    /// be displayed.
    #[structopt(long, default_value = "info", env)]
    log_level: LevelFilter,

    /// An optional bool to use ASNI colours for log levels.
    /// You probably want to disable this if using file-based logging.
    #[structopt(long, env)]
    pretty_logs: Option<bool>,

    /// The host to bind to (normally: '127.0.0.1' or '0.0.0.0'.)
    #[structopt(long, short, default_value = "127.0.0.1", env)]
    host: String,

    /// The port to bind the server to.
    #[structopt(long, short, default_value = "8000", env)]
    port: u16,

    /// Optional CORS allowed origins.
    ///
    /// Multiple origins can be defined by separating with a ','
    /// e.g. http://127.0.0.1:3000,http://foo.com
    #[structopt(long, default_value = "*", env)]
    cors_origins: String,

    /// Optional CORS allowed methods.
    ///
    /// Each method should be seperated by a ','
    /// e.g. GET,POST
    #[structopt(long, default_value = "*", env)]
    cors_methods: String,

    /// The super user key.
    ///
    /// If specified this will enable auth mode and require a token
    /// bearer on every endpoint.
    ///
    /// The super user key is used to make tokens with given permissions.
    #[structopt(long, short = "auth", env, hide_env_values = true)]
    super_user_key: Option<String>,

    /// The number of threads to use for the tokio runtime.
    ///
    /// If this is not set, the number of logical cores on the machine is used.
    #[structopt(long, short = "threads", env)]
    runtime_threads: Option<usize>,

    /// A optional file to send persistent logs.
    #[structopt(long, env)]
    log_file: Option<String>,

    /// If true this will stop logging each search request.
    #[structopt(long, env)]
    silent_search: bool,
}

fn main() {
    let settings = match setup() {
        Ok(s) => s,
        Err(e) => {
            eprintln!("error during server setup: {:?}", e);
            return;
        },
    };

    let threads = settings.runtime_threads.unwrap_or_else(num_cpus::get);
    info!("starting runtime with {} threads", threads);
    let maybe_runtime = tokio::runtime::Builder::new_multi_thread()
        .worker_threads(threads)
        .enable_all()
        .build();

    let result = match maybe_runtime {
        Ok(runtime) => runtime.block_on(start(settings)),
        Err(e) => {
            error!("error during runtime creation: {:?}", e);
            return;
        },
    };

    if let Err(e) = result {
        error!("error during server runtime: {:?}", e);
    }
}

fn setup_logger(
    level: LevelFilter,
    log_file: &Option<String>,
    pretty: bool,
) -> Result<()> {
    let mut colours = ColoredLevelConfig::new();

    if pretty {
        colours = colours
            .info(Color::Green)
            .warn(Color::Yellow)
            .error(Color::BrightRed)
            .debug(Color::Magenta)
            .trace(Color::Cyan);
    }

    let mut builder = fern::Dispatch::new()
        .format(move |out, message, record| {
            out.finish(format_args!(
                "{} | {} | {:<5} - {}",
                chrono::Local::now().format("[%Y-%m-%d][%H:%M:%S]"),
                record.target(),
                colours.color(record.level()),
                message,
            ))
        })
        .level(level)
        .level_for("compress", LevelFilter::Off)
        .chain(std::io::stdout());

    if let Some(file) = log_file {
        builder = builder.chain(fern::log_file(file)?);
    }

    builder.apply()?;

    Ok(())
}

/// Parses the config and sets up logging
fn setup() -> Result<Settings> {
    let config: Settings = Settings::from_args();
    setup_logger(
        config.log_level,
        &config.log_file,
        config.pretty_logs.unwrap_or(true),
    )?;
    Ok(config)
}

async fn start(settings: Settings) -> Result<()> {
    let state = create_state(&settings).await?;
<<<<<<< HEAD

    let api_service = OpenApiService::new(
        (
        ),
        "Lnx API",
        env!("CARGO_PKG_VERSION")
        )
        .description(env!("CARGO_PKG_DESCRIPTION"))
        .server(format!("http://{}:{}", &settings.host, settings.port));

    let ui = api_service.redoc();
    let spec = api_service.spec();

    let mut cors = Cors::new();

    if settings.cors_origins != "*" {
        let origins = settings.cors_origins.split(",");
        let origins: Vec<String> = origins.map(String::from).collect();
        cors = cors.allow_origins(origins)
    }

    if settings.cors_methods != "*" {
        let methods = settings.cors_methods.split(",");
        let methods: Vec<Method> = methods
            .filter_map(|v| Method::from_str(v).ok())
            .collect();
        cors = cors.allow_methods(methods)
    }

    let app = Route::new()
        .nest("/", api_service)
        .nest("/ui", ui)
        .at("/spec", poem::endpoint::make_sync(move |_| spec.clone()))
        .with(cors.allow_credentials(true))
        .around(log)
        .data(state);

    Server::new(TcpListener::bind("127.0.0.1:8000"))
        .run_with_graceful_shutdown(
            app,
            async move {
                let _ = tokio::signal::ctrl_c().await;
            },
            Some(Duration::from_secs(2)),
        )
        .await?;
=======
    let router = routes::get_router(state.clone());
    let service = RouterService::new(router).unwrap();

    let address: SocketAddr = format!("{}:{}", &settings.host, settings.port).parse()?;
    let server = Server::bind(&address).serve(service);

    info!("");
    info!("");
    info!("Lnx has started!");
    info!(
        "serving requests @ http://{}:{}",
        &settings.host, settings.port
    );
    info!("");
    info!("GitHub: https://github.com/lnx-search/lnx");
    info!("To ask questions visit: https://github.com/lnx-search/lnx/discussions");
    info!("");
    info!(
        "To get started you can check out the documentation @ http://{}:{}/docs",
        &settings.host, settings.port
    );
    if let Err(e) = server.await {
        error!("server error: {:?}", e)
    };

    info!("shutting down engine...");
    state.engine.shutdown().await?;
>>>>>>> c1fcdceb

    Ok(())
}

async fn create_state(settings: &Settings) -> Result<State> {
    let storage = StorageBackend::connect(Some(STORAGE_PATH.to_string()))?;
    let engine = {
        info!("loading existing indexes...");
        let raw_structure = storage.load_structure(INDEX_KEYSPACE)?;
        let existing_indexes: Vec<IndexDeclaration> = if let Some(buff) = raw_structure {
            let buffer: Vec<u8> = bincode::deserialize(&buff)?;
            serde_json::from_slice(&buffer)?
        } else {
            vec![]
        };

        info!(
            " {} existing indexes discovered, recreating state...",
            existing_indexes.len()
        );

        let engine = Engine::default();
        for index in existing_indexes {
            engine.add_index(index, true).await?;
        }

        engine
    };

    let (enabled, key) = if let Some(ref key) = settings.super_user_key {
        (true, key.to_string())
    } else {
        (false, String::new())
    };

    let auth = AuthManager::new(enabled, key, &storage)?;

    Ok(State::new(engine, storage, auth, !settings.silent_search))
}


/// Logs any requests and their relevant responses.
async fn log<E: Endpoint>(next: E, req: Request) -> poem::Result<Response> {
    let method = req.method().clone();
    let path = req.uri().clone();

    let start = Instant::now();
    let res = next.call(req).await;
    let elapsed = start.elapsed();

    match res {
        Ok(r) => {
            let resp = r.into_response();

            info!(
                "{} -> {} {} [ {:?} ] - {:?}",
                method.as_str(),
                resp.status().as_u16(),
                resp.status().canonical_reason().unwrap_or(""),
                elapsed,
                path.path(),
            );

            Ok(resp)
        },
        Err(e) => {

            let resp = e.as_response();

            if resp.status().as_u16() >= 500 {
                error!("{}", &e);
            }

            info!(
                "{} -> {} {} [ {:?} ] - {:?}",
                method.as_str(),
                resp.status().as_u16(),
                resp.status().canonical_reason().unwrap_or(""),
                elapsed,
                path.path(),
            );

            Err(e)
        }
    }
}
<|MERGE_RESOLUTION|>--- conflicted
+++ resolved
@@ -18,16 +18,12 @@
 use engine::{Engine, StorageBackend};
 use fern::colors::{Color, ColoredLevelConfig};
 use log::LevelFilter;
-<<<<<<< HEAD
+use mimalloc::MiMalloc;
 use poem::{Endpoint, EndpointExt, IntoResponse, Request, Response, Route, Server};
 use poem::http::Method;
 use poem::listener::TcpListener;
 use poem::middleware::Cors;
 use poem_openapi::{LicenseObject, OpenApiService};
-=======
-use mimalloc::MiMalloc;
-use routerify::RouterService;
->>>>>>> c1fcdceb
 use structopt::StructOpt;
 
 #[global_allocator]
@@ -179,7 +175,6 @@
 
 async fn start(settings: Settings) -> Result<()> {
     let state = create_state(&settings).await?;
-<<<<<<< HEAD
 
     let api_service = OpenApiService::new(
         (
@@ -193,49 +188,9 @@
     let ui = api_service.redoc();
     let spec = api_service.spec();
 
-    let mut cors = Cors::new();
-
-    if settings.cors_origins != "*" {
-        let origins = settings.cors_origins.split(",");
-        let origins: Vec<String> = origins.map(String::from).collect();
-        cors = cors.allow_origins(origins)
-    }
-
-    if settings.cors_methods != "*" {
-        let methods = settings.cors_methods.split(",");
-        let methods: Vec<Method> = methods
-            .filter_map(|v| Method::from_str(v).ok())
-            .collect();
-        cors = cors.allow_methods(methods)
-    }
-
-    let app = Route::new()
-        .nest("/", api_service)
-        .nest("/ui", ui)
-        .at("/spec", poem::endpoint::make_sync(move |_| spec.clone()))
-        .with(cors.allow_credentials(true))
-        .around(log)
-        .data(state);
-
-    Server::new(TcpListener::bind("127.0.0.1:8000"))
-        .run_with_graceful_shutdown(
-            app,
-            async move {
-                let _ = tokio::signal::ctrl_c().await;
-            },
-            Some(Duration::from_secs(2)),
-        )
-        .await?;
-=======
-    let router = routes::get_router(state.clone());
-    let service = RouterService::new(router).unwrap();
-
-    let address: SocketAddr = format!("{}:{}", &settings.host, settings.port).parse()?;
-    let server = Server::bind(&address).serve(service);
-
     info!("");
     info!("");
-    info!("Lnx has started!");
+    info!("Lnx is starting!");
     info!(
         "serving requests @ http://{}:{}",
         &settings.host, settings.port
@@ -248,13 +203,43 @@
         "To get started you can check out the documentation @ http://{}:{}/docs",
         &settings.host, settings.port
     );
-    if let Err(e) = server.await {
-        error!("server error: {:?}", e)
-    };
+
+    let mut cors = Cors::new();
+
+    if settings.cors_origins != "*" {
+        let origins = settings.cors_origins.split(",");
+        let origins: Vec<String> = origins.map(String::from).collect();
+        cors = cors.allow_origins(origins)
+    }
+
+    if settings.cors_methods != "*" {
+        let methods = settings.cors_methods.split(",");
+        let methods: Vec<Method> = methods
+            .filter_map(|v| Method::from_str(v).ok())
+            .collect();
+        cors = cors.allow_methods(methods)
+    }
+
+    let app = Route::new()
+        .nest("/", api_service)
+        .nest("/ui", ui)
+        .at("/spec", poem::endpoint::make_sync(move |_| spec.clone()))
+        .with(cors.allow_credentials(true))
+        .around(log)
+        .data(state);
+
+    Server::new(TcpListener::bind("127.0.0.1:8000"))
+        .run_with_graceful_shutdown(
+            app,
+            async move {
+                let _ = tokio::signal::ctrl_c().await;
+            },
+            Some(Duration::from_secs(2)),
+        )
+        .await?;
 
     info!("shutting down engine...");
     state.engine.shutdown().await?;
->>>>>>> c1fcdceb
 
     Ok(())
 }
